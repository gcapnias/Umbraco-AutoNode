<<<<<<< HEAD
﻿using System;
using System.Collections.Generic;
using System.Linq;
using System.Xml;
using umbraco;
using Umbraco.Core;
using Umbraco.Core.Models;
using Umbraco.Core.Services;
using System.Web.Hosting;
using System.IO;

namespace DotSee
{
    /// <summary>
    /// Creates new nodes under a newly created node, according to a set of rules
    /// </summary>
    public sealed class AutoNode 
    {

        #region Private Members
        /// <summary>
        /// Lazy singleton instance member
        /// </summary>
        private static readonly Lazy<AutoNode> _instance = new Lazy<AutoNode>(()=>new AutoNode());

        /// <summary>
        /// The list of rule objects
        /// </summary>
        private List<AutoNodeRule> _rules;

        #endregion

        #region Constructors

        /// <summary>
        /// Returns a (singleton) AutoNode instance
        /// </summary>
        public static AutoNode Instance { get { return _instance.Value; } }


        /// <summary>
        /// Private constructor for Singleton
        /// </summary>
        private AutoNode()
        {
            _rules = new List<AutoNodeRule>();

            ///Get rules from the config file. Any rules programmatically declared later on will be added too.
            GetRulesFromConfigFile();
        }

        #endregion

        #region Public Methods

        /// <summary>
        /// Registers a new rule object 
        /// </summary>
        /// <param name="rule">The rule object</param>
        public void RegisterRule(AutoNodeRule rule)
        {
            _rules.Add(rule);
        }

        /// <summary>
        /// Applies all rules on creation of a node. 
        /// </summary>
        /// <param name="node">The newly created node we need to apply rules for</param>
        public void Run(IContent node)
        {
            string createdDocTypeAlias = node.ContentType.Alias;

            bool hasChildren = node.Children().DefaultIfEmpty().Count() > 0;

            foreach (AutoNodeRule rule in _rules)
            {
                if (rule.CreatedDocTypeAlias.Equals(createdDocTypeAlias))
                {
                    CreateNewNode(node, rule, hasChildren);
                }

            }
        }

        #endregion

        #region Private Methods

        /// <summary>
        /// Gets rules from /config/autoNode.config file (if it exists)
        /// </summary>
        private void GetRulesFromConfigFile()
        {
            XmlDocument xmlConfig = new XmlDocument();

            try
            {
                xmlConfig.Load(HostingEnvironment.MapPath(GlobalSettings.Path + "/../config/autoNode.config"));
            }
            catch (FileNotFoundException ex) { return; }
            catch (Exception ex)
            {
                Umbraco.Core.Logging.LogHelper.Error(System.Reflection.MethodBase.GetCurrentMethod().DeclaringType, "There was a problem loading AutoNode configuration from the config file", ex);
                return;
            }

            foreach (XmlNode xmlConfigEntry in xmlConfig.SelectNodes("/autoNode/rule"))
            {
                if (xmlConfigEntry.NodeType == XmlNodeType.Element)
                {
                    string CreatedDocTypeAlias = xmlConfigEntry.Attributes["createdDocTypeAlias"].Value;
                    string DocTypeAliasToCreate = xmlConfigEntry.Attributes["docTypeAliasToCreate"].Value;
                    string NodeName = xmlConfigEntry.Attributes["nodeName"].Value;
                    bool BringNewNodeFirst = bool.Parse(xmlConfigEntry.Attributes["bringNewNodeFirst"].Value);
                    bool OnlyCreateIfNoChildren = bool.Parse(xmlConfigEntry.Attributes["onlyCreateIfNoChildren"].Value);

                    var rule = new AutoNodeRule(CreatedDocTypeAlias, DocTypeAliasToCreate, NodeName, BringNewNodeFirst, OnlyCreateIfNoChildren);
                    _rules.Add(rule);

                }
            }
        }


        /// <summary>
        /// Creates a new node under a given node, according to settings of the rule in effect
        /// </summary>
        /// <param name="node">The node to create a new node under</param>
        /// <param name="rule">The rule that will apply settings for the new node's creation</param>
        /// <param name="hasChildren">Indicates if the node has children</param>
        private void CreateNewNode(IContent node, AutoNodeRule rule, bool hasChildren)
        {

            //If rule says only if no children and there are children, abort process
            if (rule.OnlyCreateIfNoChildren && hasChildren) return;

            //If it exists already, abort process
            if
               (
                node.Children().Where(x => x.ContentType.Alias.Equals(rule.DocTypeAliasToCreate)).Count() > 0
               ) return;

            ///Get a content service reference
            IContentService cs = ApplicationContext.Current.Services.ContentService;

            try
            {
                ///Create and publish the new node
                IContent content = cs.CreateContent(rule.NodeName, node.Id, rule.DocTypeAliasToCreate);

                //Publish the new node
                cs.SaveAndPublishWithStatus(content, raiseEvents: false);
                
                ///Bring the new node first if rule dictates so
                if (rule.BringNewNodeFirst) { cs.Sort(BringLastNodeFirst(node)); }
            }
            catch (Exception ex)
            {
                Umbraco.Core.Logging.LogHelper.Error(System.Reflection.MethodBase.GetCurrentMethod().DeclaringType, "There was a problem with AutoNode new node creation. Please check that the doctype alias you have defined in rules actually exists", ex);
            }
        }

        /// <summary>
        /// Sorts nodes so that our newly inserted node gets to be first in physical order
        /// </summary>
        /// <param name="node">The node to bring first</param>
        /// <returns></returns>
        private IEnumerable<IContent> BringLastNodeFirst(IContent node)
        {
            int cnt = node.Children().Count();
            if (cnt == 0) { yield break; }

            yield return node.Children().Last();

            foreach (IContent child in node.Children().Take(cnt - 1))
            {

                yield return child;
            }
        }

        #endregion
    }
=======
﻿using System;
using System.Collections.Generic;
using System.Linq;
using Umbraco.Core;
using Umbraco.Core.Models;
using Umbraco.Core.Services;

namespace DotSee
{
    /// <summary>
    /// Creates new nodes under a newly created node, according to a set of rules
    /// </summary>
    public sealed class AutoNode 
    {

        #region Private Members
        /// <summary>
        /// Lazy singleton instance member
        /// </summary>
        private static readonly Lazy<AutoNode> _instance = new Lazy<AutoNode>(()=>new AutoNode());

        /// <summary>
        /// The list of rule objects
        /// </summary>
        private List<AutoNodeRule> _rules;

        #endregion

        #region Constructors

        /// <summary>
        /// Returns a (singleton) AutoNode instance
        /// </summary>
        public static AutoNode Instance { get { return _instance.Value; } }
        
        /// <summary>
        /// Private constructor for Singleton
        /// </summary>
        private AutoNode()
        {

            _rules = new List<AutoNodeRule>();
        }

        #endregion

        #region Public Methods

        /// <summary>
        /// Registers a new rule object 
        /// </summary>
        /// <param name="rule">The rule object</param>
        public void RegisterRule(AutoNodeRule rule)
        {
            _rules.Add(rule);
        }

        /// <summary>
        /// Applies all rules on creation of a node. 
        /// </summary>
        /// <param name="node">The newly created node we need to apply rules for</param>
        public void Run(IContent node)
        {
            string createdDocTypeAlias = node.ContentType.Alias;

            bool hasChildren = node.Children().Any();

            foreach (AutoNodeRule rule in _rules)
            {
                if (rule.CreatedDocTypeAlias.Equals(createdDocTypeAlias))
                {
                    CreateNewNode(node, rule, hasChildren);
                }

            }
        }

        #endregion

        #region Private Methods

        /// <summary>
        /// Creates a new node under a given node, according to settings of the rule in effect
        /// </summary>
        /// <param name="node">The node to create a new node under</param>
        /// <param name="rule">The rule that will apply settings for the new node's creation</param>
        /// <param name="hasChildren">Indicates if the node has children</param>
        private void CreateNewNode(IContent node, AutoNodeRule rule, bool hasChildren)
        {

            //If rule says only if no children and there are children, abort process
            if (rule.OnlyCreateIfNoChildren && hasChildren) return;

            //If it exists already, abort process
            if
               (
                node.Children()
                .Where(x => 
                    x.ContentType.Alias.ToLower().Equals(rule.DocTypeAliasToCreate.ToLower()) && 
                    x.Name.ToLower().Equals(rule.NodeName.ToLower()))
                    .Any()
               ) return;

            var y = node.Children();
            foreach (var yy in y)
            {
                var dummy1 = yy.ContentType.Alias;
                var dummy2 = yy.ContentType.Name;
            }

            ///Get a content service reference
            IContentService cs = ApplicationContext.Current.Services.ContentService;

            try
            {
                ///Create and publish the new node
                IContent content = cs.CreateContent(rule.NodeName, node.Id, rule.DocTypeAliasToCreate);

                //Publish the new node
                cs.SaveAndPublishWithStatus(content, raiseEvents: false);
                
                ///Bring the new node first if rule dictates so
                if (rule.BringNewNodeFirst) { cs.Sort(BringLastNodeFirst(node)); }
            }
            catch (Exception ex)
            {
                Umbraco.Core.Logging.LogHelper.Error(System.Reflection.MethodBase.GetCurrentMethod().DeclaringType, "There was a problem with AutoNode new node creation. Please check that the doctype alias you have defined in rules actually exists", ex);
            }
        }

        /// <summary>
        /// Sorts nodes so that our newly inserted node gets to be first in physical order
        /// </summary>
        /// <param name="node">The node to bring first</param>
        /// <returns></returns>
        private IEnumerable<IContent> BringLastNodeFirst(IContent node)
        {
            int cnt = node.Children().Count();
            if (cnt == 0) { yield break; }

            yield return node.Children().Last();

            foreach (IContent child in node.Children().Take(cnt - 1))
            {

                yield return child;
            }
        }

        #endregion
    }
>>>>>>> a291b85f
}<|MERGE_RESOLUTION|>--- conflicted
+++ resolved
@@ -1,4 +1,3 @@
-<<<<<<< HEAD
 ﻿using System;
 using System.Collections.Generic;
 using System.Linq;
@@ -71,7 +70,7 @@
         {
             string createdDocTypeAlias = node.ContentType.Alias;
 
-            bool hasChildren = node.Children().DefaultIfEmpty().Count() > 0;
+            bool hasChildren = node.Children().Any();
 
             foreach (AutoNodeRule rule in _rules)
             {
@@ -138,7 +137,11 @@
             //If it exists already, abort process
             if
                (
-                node.Children().Where(x => x.ContentType.Alias.Equals(rule.DocTypeAliasToCreate)).Count() > 0
+                node.Children()
+                .Where(x => 
+                    x.ContentType.Alias.ToLower().Equals(rule.DocTypeAliasToCreate.ToLower()) && 
+                    x.Name.ToLower().Equals(rule.NodeName.ToLower()))
+                    .Any()
                ) return;
 
             ///Get a content service reference
@@ -182,157 +185,4 @@
 
         #endregion
     }
-=======
-﻿using System;
-using System.Collections.Generic;
-using System.Linq;
-using Umbraco.Core;
-using Umbraco.Core.Models;
-using Umbraco.Core.Services;
-
-namespace DotSee
-{
-    /// <summary>
-    /// Creates new nodes under a newly created node, according to a set of rules
-    /// </summary>
-    public sealed class AutoNode 
-    {
-
-        #region Private Members
-        /// <summary>
-        /// Lazy singleton instance member
-        /// </summary>
-        private static readonly Lazy<AutoNode> _instance = new Lazy<AutoNode>(()=>new AutoNode());
-
-        /// <summary>
-        /// The list of rule objects
-        /// </summary>
-        private List<AutoNodeRule> _rules;
-
-        #endregion
-
-        #region Constructors
-
-        /// <summary>
-        /// Returns a (singleton) AutoNode instance
-        /// </summary>
-        public static AutoNode Instance { get { return _instance.Value; } }
-        
-        /// <summary>
-        /// Private constructor for Singleton
-        /// </summary>
-        private AutoNode()
-        {
-
-            _rules = new List<AutoNodeRule>();
-        }
-
-        #endregion
-
-        #region Public Methods
-
-        /// <summary>
-        /// Registers a new rule object 
-        /// </summary>
-        /// <param name="rule">The rule object</param>
-        public void RegisterRule(AutoNodeRule rule)
-        {
-            _rules.Add(rule);
-        }
-
-        /// <summary>
-        /// Applies all rules on creation of a node. 
-        /// </summary>
-        /// <param name="node">The newly created node we need to apply rules for</param>
-        public void Run(IContent node)
-        {
-            string createdDocTypeAlias = node.ContentType.Alias;
-
-            bool hasChildren = node.Children().Any();
-
-            foreach (AutoNodeRule rule in _rules)
-            {
-                if (rule.CreatedDocTypeAlias.Equals(createdDocTypeAlias))
-                {
-                    CreateNewNode(node, rule, hasChildren);
-                }
-
-            }
-        }
-
-        #endregion
-
-        #region Private Methods
-
-        /// <summary>
-        /// Creates a new node under a given node, according to settings of the rule in effect
-        /// </summary>
-        /// <param name="node">The node to create a new node under</param>
-        /// <param name="rule">The rule that will apply settings for the new node's creation</param>
-        /// <param name="hasChildren">Indicates if the node has children</param>
-        private void CreateNewNode(IContent node, AutoNodeRule rule, bool hasChildren)
-        {
-
-            //If rule says only if no children and there are children, abort process
-            if (rule.OnlyCreateIfNoChildren && hasChildren) return;
-
-            //If it exists already, abort process
-            if
-               (
-                node.Children()
-                .Where(x => 
-                    x.ContentType.Alias.ToLower().Equals(rule.DocTypeAliasToCreate.ToLower()) && 
-                    x.Name.ToLower().Equals(rule.NodeName.ToLower()))
-                    .Any()
-               ) return;
-
-            var y = node.Children();
-            foreach (var yy in y)
-            {
-                var dummy1 = yy.ContentType.Alias;
-                var dummy2 = yy.ContentType.Name;
-            }
-
-            ///Get a content service reference
-            IContentService cs = ApplicationContext.Current.Services.ContentService;
-
-            try
-            {
-                ///Create and publish the new node
-                IContent content = cs.CreateContent(rule.NodeName, node.Id, rule.DocTypeAliasToCreate);
-
-                //Publish the new node
-                cs.SaveAndPublishWithStatus(content, raiseEvents: false);
-                
-                ///Bring the new node first if rule dictates so
-                if (rule.BringNewNodeFirst) { cs.Sort(BringLastNodeFirst(node)); }
-            }
-            catch (Exception ex)
-            {
-                Umbraco.Core.Logging.LogHelper.Error(System.Reflection.MethodBase.GetCurrentMethod().DeclaringType, "There was a problem with AutoNode new node creation. Please check that the doctype alias you have defined in rules actually exists", ex);
-            }
-        }
-
-        /// <summary>
-        /// Sorts nodes so that our newly inserted node gets to be first in physical order
-        /// </summary>
-        /// <param name="node">The node to bring first</param>
-        /// <returns></returns>
-        private IEnumerable<IContent> BringLastNodeFirst(IContent node)
-        {
-            int cnt = node.Children().Count();
-            if (cnt == 0) { yield break; }
-
-            yield return node.Children().Last();
-
-            foreach (IContent child in node.Children().Take(cnt - 1))
-            {
-
-                yield return child;
-            }
-        }
-
-        #endregion
-    }
->>>>>>> a291b85f
 }